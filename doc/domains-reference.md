# FuzzTest Domain Reference

[TOC]

This document describes the available input domains, and how you can create your
own domains, within FuzzTest. The first section lists the set of existing
primary domains. A second section lists "combinators" which allow the mixing of
two or more primary domains.

Note: Note that all APIs described below are in the `fuzztest::` namespace.

## Built-In Domains

The following domains are built into FuzzTest as primary domains which you can
use out of the box.

### Arbitrary Domains

The `Arbitrary<T>()` domain is implemented for all native C++ types and for
protocol buffers. Specifically, for the following types:

-   Boolean type: `bool`.
-   Character types: `char`, `signed char`, `unsigned char`.
-   Integral types: `short`, `int`, `unsigned`, `int8_t`, `uint32_t`, `long
    long`, etc.
-   Floating types: `float`, `double`, etc.
-   Enumeration types: `enum`, `enum class` (TBD: b/183016365).
-   Simple user defined structs.
-   Tuple types: `std::pair<T1,T2>`, `std::tuple<T,...>`.
-   Smart pointers: `std::unique_ptr<T>`, `std::shared_ptr<T>`.
-   Optional types: `std::optional<T>`.
-   Variant types: `std::variant<T,...>`.
-   String types: `std::string`, etc.
-   String view type: `std::string_view`.
-   Sequence container types: `std::vector<T>`, `std::array<T>`,
    `std::deque<T>`, `std::list<T>`, etc.
-   Unordered associative container types: `std::unordered_set`,
    `absl::flat_hash_set`, `absl::node_hash_set`, `std::unordered_map`,
    `absl::flat_hash_map`, `absl::node_hash_map`, etc.
-   Ordered associative container types: `std::set<K>`, `std::map<K,T>`,
<<<<<<< HEAD
    `std::multiset<K>`, `std::multimap<K,T>`
=======
    `std::multiset<K>`, `std::multimap<K,T>`, etc.
>>>>>>> 7937fb2b
-   Protocol buffer types: `MyProtoMessage`, etc.
-   [Abseil time library types](https://abseil.io/docs/cpp/guides/time):
    `absl::Duration`, `absl::Time`.

Composite or container types, like `std::optional<T>` or `std::vector<T>`, are
supported as long as the inner types are. For example,
`Arbitrary<std::vector<T1>>()` is implemented, if `Arbitrary<T1>()` is
implemented. The inner elements will be created and mutated via the
`Arbitrary<T1>` domain. For example, the `Arbitrary<std::tuple<int,
std::string>>()` or the `Arbitrary<std::variant<int, std::string>>()` domain
will use `Arbitrary<int>()` and `Arbitrary<std::string>()` as sub-domains.

User defined structs must support
[aggregate initialization](https://en.cppreference.com/w/cpp/language/aggregate_initialization),
must have only public members and no more than 64 fields.

Recall that `Arbitrary` is the default input domain, which means that you can
fuzz a function like below without a `.WithDomains()` clause:

```c++
void MyProperty(const absl::flat_hash_map<uint32, MyProtoMessage>& m,
                const absl::optional<std::string>& s) {
  //...
}
FUZZ_TEST(MySuite, MyProperty);
```

Under the hood, FuzzTest implements each domain as a custom object mutator.
These mutators, combined with the underlying coverage-guided fuzzing algorithm,
iteratively find values that increase the coverage of the code under test.
Beyond that, it also tries "special" values of the given domain. E.g., for
arbitrary integer domains, it will try values like `0`, `1`, and
`std::numeric_limits<T>::max()`. For floating point domains will try values like
`0`, `-0`, `NaN`, and `std::numeric_limits<T>::infinity()`. For container
domains it will try empty, small and large containers, and so on.

### Numerical Domains

Other than `Arbitrary<int>()`, `Arbitrary<float>()`, etc., we have the following
more "restricted" numerical domains:

-   `InRange(min, max)` represents any value between [`min`, `max`], closed
    interval. E.g., an arbitrary probability value could be represented with
    `InRange(0.0, 1.0)`.
-   `NonZero<T>()` is like `Arbitrary<T>()` without the zero value.
-   `Positive<T>()` represents numbers greater than zero.
-   `NonNegative<T>()` represents zero and numbers greater than zero.
-   `Negative<T>()` represents numbers less than zero.
-   `NonPositive<T>` represents zero and numbers less than zero.
-   `Finite<T>` represent floating points numbers that are neither infinity nor
    NaN.

For instance, if your test function has a precondition that the input has to be
positive, you can write your FUZZ_TEST like this:

```c++
void MyProperty(int x) {
  ASSERT(x > 0);
  // ...
}
FUZZ_TEST(MySuite, MyProperty).WithDomains(Positive<int>());
```

### Character Domains

Other than `Arbitrary<char>()`, we have the following more specific character
domains:

-   `InRange(min, max)` can be applied to characters as well, e.g.,
    `InRange('a', 'z')`.
-   `NonZeroChar()` represents any char except `'\0'`.
-   `NumericChar()` is alias for `InRange('0', '9')`.
-   `LowerChar()` is alias for `InRange('a', 'z')`.
-   `UpperChar()` is alias for `InRange('A', 'Z')`.
-   `AlphaChar()` is alias for `OneOf(LowerChar(), UpperChar())`.
-   `AlphaNumericChar()` is alias for `OneOf(AlphaChar(), NumericChar())`.
-   `PrintableAsciiChar()` represents any printable character
    (`InRange<char>(32, 126)`).
-   `AsciiChar()` represents any ASCII character (`InRange<char>(0, 127)`).

### String Domains

You can use the following basic string domains:

-   `String()` is an alias for `Arbitrary<std::string>()`.
-   `AsciiString()` represents strings of ASCII characters.
-   `PrintableAsciiString()` represents printable strings.

You also define your string domains with custom character domains using the
[StringOf()](#string-combinator) domain combinator.

### `InRegexp` Domains

You can also use regular expressions to define a string domain. The `InRegexp`
domain represents strings that are sentences of a given regular expression. You
can use any regular expression syntax
[accepted by RE2](https://github.com/google/re2/wiki/Syntax). For example:

```c++
auto DateLikeString() {
  return InRegexp("[0-9]{4}-[0-9]{2}-[0-9]{2}");
}

auto EmailLikeString() {
  return InRegexp("[a-zA-Z0-9]+@[a-zA-Z0-9]+\\.[a-z]{2,6}*");
}
```

This is useful for testing APIs that required specially formatted strings like
email addresses, phone numbers, URLs, etc. Here is an example test for a date
parser:

```c++
// Tests with values matching the regexp below (like `08/29/5434`) that the
// parser always return true. Note that the regexp doesn't handle leap years.
static void ParseFirstDateInStringAlwaysSucceedsForDates(
    const std::string& date_str) {
  StringDateParser date_parser(false);
  SimpleDate output;
  EXPECT_TRUE(date_parser.ParseFirstDateInString(
      date_str, i18n_identifiers::language_code::ENGLISH_US(), &output));
}
FUZZ_TEST(EnglishLocaleTest, ParseFirstDateInStringAlwaysSucceedsForDates)
    .WithDomains(fuzztest::InRegexp(
        "^(0[1-9]|1[012])/(0[1-9]|[12][0-9])/[1-9][0-9]{3}$"));
```

### `ElementOf` Domains

We can also define a domain by explicitly enumerating the set of values in it.
You can do this with the `ElementOf` domain, that can be instantiated with a
vector of constant values of some type, e.g.:

```c++
auto AnyLittlePig() {
  return ElementOf<std::string>({"Fifer Pig", "Fiddler Pig", "Practical Pig"});
}

auto MagicNumber() {
  return ElementOf({0xDEADBEEF, 0xBADDCAFE, 0xFEEDFACE});
}
```

The type can be anything, `enum`s too:

```c++
enum Status { kYes, kNo, kMaybe };

auto AnyStatus() {
  return ElementOf<Status>({kYes, kNo, kMaybe});
}
```

The `ElementOf` domain is often used in combination with other domains, for
instance to provide some concrete examples while fuzzing with arbitrary inputs,
e.g.: `OneOf(MagicNumber(), Arbitrary<uint32>())`. TODO reference combinations

Or it can also be used for a
[regular value-parameterized unit tests](https://google.github.io/googletest/advanced.html#value-parameterized-tests):

```c++
void WorksWithAnyPig(const std::string& pig) {
  EXPECT_TRUE(IsLittle(pig));
}
FUZZ_TEST(IsLittlePigTest, WorksWithAnyPig).WithDomains(AnyLittlePig());
```

### `BitFlagCombinationOf` Domains

The `BitFlagCombinationOf` domain takes a list of binary flags and yields a
random combination of them made through bitwise operations (`&`, `^`, etc.).
Consider we have the following bitflag values:

```c++
enum Options {
  kFirst  = 1 << 0,
  kSecond = 1 << 1,
  kThird  = 1 << 2,
};
```

The domain `BitFlagCombinationOf({kFirst, kThird})` will include `{0, kFirst,
kThird, kFirst | kThird}`.

### Protocol Buffer Domains

You can use the `Arbitrary<T>()` domain with any proto message type or bare
proto enum, e.g.:

```c++
void DoingStuffDoesNotCrashWithAnyProto(const ProtoA& msg_a, const ProtoB msg_b) {
  DoStuff(msg_a, msg_b);
}
FUZZ_TEST(MySuite, DoingStuffDoesNotCrashWithAnyProto);

void DoingStuffDoesNotCrashWithEnumValue(Proto::Enum e) {
  switch(e) {
    case Proto::ENUM_ABC:
      // etc...
  }
}
FUZZ_TEST(MySuite, DoingStuffDoesNotCrashWithEnumValue);
```

By default, all fields will use `Arbitrary<U>()` for their values. The
exceptions are:

*   `string` fields which will guarantee UTF8 values.
*   `enum` fields will select only valid labels.

#### Customizing Individual Fields

**Setting the domain of an *optional* field:** You can customize the subdomains
used on individual optional fields by calling `With<Type>Field` method like so:

```c++
FUZZ_TEST(MySuite, DoingStuffDoesNotCrashWithCustomProto).
  WithDomains(Arbitrary<MyProto>()
      .WithInt32Field("int", InRange(1, 10))
      .WithStringField("string", ElementOf<std::string>("op1", "op2"))
      .WithEnumField("enum", ElementOf<int>({Field1, Field2}))
      .WithProtobufField("subproto", Arbitrary<SubProtobuf>()));
```

The inner domain is as follows:

*   For `int32`, `int64`, `uint32`, `uint64`, `bool`, `float`, `double`, and
    `string` fields the inner domain can be any `Domain<T>` of C++ type
    `int32_t`, `int64_t`, `uint32_t`, `uint64_t`, `bool`, `float`, `double`, and
    `std::string` respectively.
*   For `enum` fields the inner domain is a `Domain<int>`. Note that values that
    are not valid enums would be stored in the unknown fields set if the field
    is a closed enum. Open enums would accept any value. The default domain for
    enum fields only chooses between valid labels.
*   For `message` fields the inner domain is a
    `Domain<std::unique_ptr<Message>>`. The domain returned by
    `Arbitrary<MyProto>()` qualifies. Note that even though it uses
    `unique_ptr`, a null value is not allowed and will trigger undefined
    behavior or a runtime assertion of some kind.

The field domains are indexed by field name and will be verified at startup. A
mismatch between the field names and the inner domains will cause a runtime
failure.

IMPORTANT: Note that *optional* fields are not always set by the fuzzer.

**Making an optional field always or never set:** If you want to make sure an
optional field is always set, you can use `With<Type>FieldAlwaysSet()`.
Similarly, if you want an optional field to be always left unset, you can use
`With<Type>FieldUnset()`. For example:

```c++
FUZZ_TEST(MySuite, DoingStuffDoesNotCrashWithCustomProto).
  WithDomains(Arbitrary<MyProto>()
      // Optional field "foo" is always set to a value in [1, 10].
      .WithInt32FieldAlwaysSet("foo", InRange(1, 10))
      // Optional field "bar" is always set to an Arbitrary<T> value.
      .WithInt32FieldAlwaysSet("bar")
      // Optional field "baz" is always left unset.
      .WithStringFieldUnset("baz")
  );
```

**Setting the domain of non-optional fields:** For *required* fields, use
`With<Type>FieldAlwaysSet` and for *repeated* fields use
`WithRepeated<Type>Field`:

```c++
FUZZ_TEST(MySuite, DoingStuffDoesNotCrashWithCustomProto).
  WithDomains(Arbitrary<MyProto>()
      .WithProtobufFieldAlwaysSet("required_int", InRange(0, 10))
      .WithRepeatedProtobufField("repeated_subproto", VectorOf(Arbitrary<SubProtobuf>()).WithSize(2)));
```

For *repeated* fields the domain is of the form `Domain<std::vector<Type>>`.

#### Customizing a Subset of Fields

You can customize the domain for a subset of fields, for example all fields with
message type `Date`, or all fields with "amount" in the field's name.

IMPORTANT: Note that customization options can conflict each other. In case of
conflicts the latter customization always overrides the former.

**Customizing Multiple Fields With Same Type:** You can set the domain for a
subset of fields with the same type using `With<Type>Fields`. By default this
applies to all fields of Type. You can also provide a filter function to select
a subset of fields. Consider the `Moving` proto:

```proto

message Address{
  optional string line1 = 1;
  optional string line2 = 2;
  optional string city = 3;
  optional State state = 4;
  optional int32 zipcode = 5;
}

message Moving{
  optional Address from_address = 1;
  optional Address to_address = 2;
  optional google.protobuf.Timestamp start_ts = 3;
  optional google.protobuf.Timestamp deadline_ts = 4;
  optional google.protobuf.Timestamp finish_ts = 5;
  optional int32 customer_id = 6;
  optional int32 distance = 7;
  optional int32 cost_estimate = 8;
  optional int32 balance = 9;
}
```

Most integer fields should be positive and there are multiple
`Timestamp`/`zipcode` fields which require special domains:

```c++

bool IsZipCode(const FieldDescriptor* field) {
  return field->name() == "zipcode";
}
bool IsTimestamp(const FieldDescriptor* field){
  return field->message_type()->full_name() == "google.protobuf.Timestamp";
}
FUZZ_TEST(MySuite, DoingStuffDoesNotCrashWithCustomProto)
    .WithDomains(Arbitrary<Moving>()
    // All int fields should be positive
    .WithInt32Fields(Positive<int>())
    // except balance field which can be negative
    .WithInt32Field("balance", Arbitrary<int>())
    // and except all zipcode fields which should have 5 digits
    .WithInt32Fields(IsZipcode, InRange(10000, 99999))
    // All Timestamp fields should have "nanos" field unset.
    .WithProtobufFields(IsTimestamp, Arbitrary<Timestamp>().WithInt32FieldUnset("nanos")));
```

Notice that these filters apply recursively to nested protos as well.

**Customizing Multiple Optional Fields:** Recall that optional fields are not
always set, you can customize the nullness for a subset of optional fields using
`WithOptionalFieldsAlwaysSet`, `WithOptionalFieldsUnset`, and filters:

```c++
bool IsProtoType(const FieldDescriptor* field){
  return field->cpp_type() == FieldDescriptor::CPPTYPE_MESSAGE;
}
FUZZ_TEST(MySuite, DoingStuffDoesNotCrashWithCustomProto).
  WithDomains(Arbitrary<MyProto>()
      // Always set optional fields
      .WithOptionalFieldsAlwaysSet()
      // except fields that contain nested protos.
      .WithOptionalFieldsUnset(IsProtoType)
      // and except "foo" field. We override the nullness by using the
      // WithInt32Filed (instead of WithInt32FieldAlwaysSet()), which will
      // enable the fuzzer make this field both set and unset.
      .WithInt32Field("foo", Arbitrary<int>())
  );
```

**Customizing Multiple Repeated Fields:** You can customize the size for all or
a subset of repeated fields using `WithRepeatedFieldsMinSize`,
`WithRepeatedFieldsMaxSize`, and filters:

```c++
bool IsCitizenship(const FieldDescriptor* field){
  return return field->name() == "citizenship";
}
FUZZ_TEST(MySuite, DoingStuffDoesNotCrashWithCustomProto).
  WithDomains(Arbitrary<MyProto>()
    // Repeated fields should have size in range 1-10
    .WithRepeatedFieldsMinSize(1)
    .WithRepeatedFieldsMaxSize(10)
    // except citizenship fields which can size at most 2.
    .WithRepeatedFieldsMaxSize(IsCitizenship, 2)
    // and except "additional_info" field which can be empty or arbitrary large
    .WithInt32Field("additional_info", VectorOf(String()).WithMinSize(0))
  );
```

Notice that `WithOptionalFieldsAlwaysSet`, `WithOptionalFieldsUnset`,
`WithRepeatedFieldsMinSize`, and `WithRepeatedFieldsMaxSize` work recursively
and applies to subprotos as well, but calling `WithOptionalFieldsAlwaysSet()`
and `WithRepeatedFieldsMinSizeByDefault(X)` with `X > 0` on recursively defined
protos causes a failure.

## What Domains Should You Use for View Types?

If your property function takes "view types", such as `std::string_view` or
`std::span<T>`, you have multiple options.

For a `std::string_view` parameter you can use `std::string` domains, such as
`Arbitrary<std::string>()` or `InRegexp("[ab]+")`. The `string`-s created by the
domain get implicitly converted to `string_view`-s. Alternatively, you can use
`Arbitrary<std::string_view>()` which creates `string_view`-s in the first
place, automatically backed by `string` values. This means that in regular
value-parameterized unit tests,
`.WithDomains()` can be omitted:

```c++
void UnescapeNeverCrashes(std::string_view s) { Unescape(s); }
FUZZ_TEST(UnescapeTest, UnescapeNeverCrashes);
```

If you have a `std::span` parameter, you can use a `std::vector` domain, for
example:

```c++
void MyProperty(std::span<int> ints) { ... }
FUZZ_TEST(MySuite, MyProperty).WithDomains(Arbitrary<std::vector<int>>());
```

TODO(b/200074418): More native support for view types.

## Domain Combinators

Domain combinators let you create more complex domains from simpler ones.

### String Combinator

The `StringOf(character_domain)` domain combinator function lets you specify the
domain of the characters in `std::string`. For instance, to represent strings
that are composed only of specific characters, you can use

```c++
StringOf(OneOf(InRange('a', 'z'), ElementOf({'.', '!', '?'})))
```

(See [OneOf](#oneof-combinator) combinator and [ElementOf](#elementof-domain)
domain.)

Another example is the `AsciiString()`, whose implementation is
`StringOf(AsciiChar())`.

### Container Combinators

You can specify the domain of the *elements* in a container using container
combinators. `ContainerOf<T>(elements_domain)` is the generic container
combinator, which you can use like this:

```c++
auto VectorOfNumbersBetweenOneAndSix() {
  auto one_to_six = InRange(1, 6);
  return ContainerOf<std::vector<int>>(one_to_six);
}
```

This domain represents any vector whose elements are numbers between 1 and 6.

The previous example can be simplified by dropping `<int>` after `std:vector`,
as this can be inferred automatically:

```c++
auto VectorOfNumbersBetweenOneAndSix() {
return ContainerOf<std::vector>(InRange(1, 6));
}
```

In particular, if the container type `T` is a class template (e.g.
`std::vector`) whose first template parameter is the type of the values stored
in the container, and whose other template parameters, if any, are optional,
then all the template parameters of `T` may be omitted, in which case
`ContainerOf` will use the `value_type` of the `elements_domain` as the first
template parameter for `T`.

`ContainerOf` is rarely used directly however, as there are more ergonomic
shorthands available shown below.

#### Shorthands

We provide shorthand aliases for the most common container combinator types.
E.g., the above example can be written simply as

```c++
VectorOf(InRange(1, 6))
```

The following shorthand aliases are available:

-   `VectorOf(inner)` is alias for `ContainerOf<std::vector<T>>(inner)`.

-   `DequeOf(inner)` is alias for `ContainerOf<std::deque<T>>(inner)`.

-   `ListOf(inner)` is alias for `ContainerOf<std::list<T>>(inner)`.

-   `SetOf(inner)` is alias for `ContainerOf<std::set<T>>(inner)`.

-   `MapOf(key_domain, value_domain)` is alias for
    `ContainerOf<std::map<K,T>>(PairOf(key_domain, value_domain))`.

-   `UnorderedSetOf(inner)` is alias for
    `ContainerOf<std::unordered_set<T>>(inner)`.

-   `UnorderedMapOf(key_domain, value_domain)` is alias for
    `ContainerOf<std::unordered_map<K,T>>(PairOf(key_domain, value_domain))`.

-   `ArrayOf(inner1, ..., innerN)` creates a domain for `std::array<T, N>`,
    where `N` is the number of inner domains, and where `T` is the value type of
    every one of the inner domains (i.e. they're all the same).

-   `ArrayOf<N>(inner)` is alias for `ArrayOf(inner, ..., inner)`, where `N`
    copies of `inner` are passed to `ArrayOf`.

### Custom Container Size

The size of any container domain can be customized using the `WithSize()`,
`WithMinSize()` and `WithMaxSize()` setters.

For instance, to represent arbitrary integer vectors of size 42, we can use:

```c++
Arbitrary<std::vector<int>>().WithSize(42)
```

This works with container combinators as well, e.g.:

```c++
ContainerOf<std::vector<int>>(InRange(0,10)).WithMinSize(2).WithMaxSize(3)
```

or

```c++
VectorOf(InRange(0,10)).WithMinSize(2).WithMaxSize(3)
```

#### NonEmpty Containers

To represent any non-empty container you can use `NonEmpty()`, e.g.,

```c++
NonEmpty(Arbitrary<std::vector<int>>())
```

or

```c++
NonEmpty(VectorOf(String()))
```

The `NonEmpty(domain)` is shorthand for `domain.WithMinSize(1)`.

### Unique Elements Containers

Sometimes we need a vector with all unique elements. We can use the
`UniqueElementsContainerOf<T>()` combinator to get one.

```c++
UniqueElementsContainerOf<std::vector<int>>(Arbitrary<int>())
```

or using the shorthand:

```c++
UniqueElementsVectorOf(Arbitrary<int>())
```

### Aggregate Combinators

Just like with containers, we often need to specify the inner domains of
[aggregate data types](https://en.cppreference.com/w/cpp/language/aggregate_initialization).
We can do this with various aggregate combinator functions listed in this
section.

#### StructOf

The StructOf combinator function lets you define the domain of each field of a
user-defined struct.

```c++
struct Thing {
  int id;
  std::string name;
};

auto AnyThing() {
  return StructOf<Thing>(InRange(0, 10),
                          Arbitrary<std::string>());
}
```

#### ConstructorOf

The `ConstructorOf<T>()` combinator lets you define a domain for a class T by
specifying the domains for T's constructor parameters. For example:

```c++
auto AnyAbslStatus() {
  return ConstructorOf<absl::Status>(
    /*status_code:*/ConstructorOf<absl::StatusCode>(InRange(0, 18)),
    /*message:*/Arbitrary<std::string>());
}
```

#### PairOf

The `PairOf` domain represents `std::pair<T1,T2>` of the provided inner domains.
For example, the domain:

```c++
PairOf(InRange(0, 10), Arbitrary<std::string>());
```

provides values of type `std::pair<int, std::string>`, where the first element
is always between 1 and 10, and the second element is an arbitrary string.

#### TupleOf

The `TupleOf` domain combinator works just like the above `PairOf`. For example,
the domain:

```c++
auto MyTupleDomain() {
  return TupleOf(InRange(0, 10),
                 InRange(0, 10),
                 Arbitrary<std::string>());
}
```

represents values of type `std::tuple<int, int, std::string>`, with the
specified sub-domains.

#### VariantOf

The `VariantOf` domain combinator lets you define the domain for `variant`
types. For instance, the example domain below represents values of type
`std::variant<int, double, std::string>`, with the provided sub-domains.

```c++
auto MyVariantDomain() {
  return VariantOf(InRange(0, 10),
                   Arbitrary<double>(),
                   Arbitrary<std::string>());
}

```

By default, `VariantOf` represents `std::variant` types, but it can also be used
to represent other variant types:

```c++
auto MyAbslVariantDomain() {
  return VariantOf<absl::variant<int, double>>(InRange(0, 10),
                                               Arbitrary<double>(),
```

#### OptionalOf

The `OptionalOf` domain combinator lets you specify the sub-domain for value
type `T` for an `optional<T>` type. For instance, the domain:

```c++
OptionalOf(InRange(0, 10));
```

represents values of type `std::optional<int>` of integers between 0 and 10.
Note that this domain includes `nullopt` as well. By default, the domain will
represent `std::optional`, but other optional types can be used as well:

```c++
OptionalOf<absl::optional<int>>(InRange(0, 10))
```

To restrict the nullness of the domain, you can use `NullOpt` and `NonNull`:

```c++
// Generates only null values.
NullOpt<int>()
// Generates optional<int> values that always contain an int value
// (i.e., it's never nullopt).
NonNull(OptionalOf(InRange(0, 10)))
```

#### `SmartPointerOf`, `UniquePtrOf`, `SharedPtrOf`

The `SmartPointerOf` domain combinator lets you specify a smart pointer `T` and
a subdomain to create its contents. For instance, the domain:

```c++
SmartPointerOf<std::unique_ptr<int>>(InRange(0, 10));
```

represents values of type `std::unique_ptr<int>` of integers between 0 and 10.
Note that this domain includes `nullptr` as well. Shortcuts for
`std::unique_ptr` and `std::shared_ptr` exist in the form:

```c++
UniquePtrOf(int_domain) == SmartPointerOf<std::unique_ptr<int>>(int_domain)
SharedPtrOf(int_domain) == SmartPointerOf<std::shared_ptr<int>>(int_domain)
```

### OneOf Combinators

With the `OneOf` combinator we can merge multiple domains of the same type. For
example:

```c++
auto PositiveOrMinusOne() {
  return OneOf(Just(-1), Positive<int>());
}
```

The `Just` domain combinator simply wraps a constant into a domain, which is
necessary in this case, as OneOf only takes domains as arguments.

Note that the list of domains must be known at compile time; unlike `ElementOf`,
you can't use a vector of domains.

### Map-ing Domains

Often the best way to define a domain is using a mapping function. The `Map()`
domain combinator takes a mapping function and an arbitrary number of domains.
It uses the inner domains to generate values which are mapped using the passed
function. For example:

```c++
auto AnyDurationString() {
  auto any_int = Arbitrary<int>();
  auto suffixes = ElementOf<std::string>("s", "m", "h");
  return Map(
    [](int i, const std::string& suffix) { return std::to_string(i) + suffix; },
    any_int, suffixes);
}
```

### FlatMap-ing Domains

Sometimes, it is necessary to use the output of one domain as the input for
another domain. This can be accomplished with the `FlatMap()` function, which
is like `Map()`, but it takes a function which returns a `Domain`. For
example:

```c++
auto AnyVectorOfFixedLengthStrings(int size) {
  return VectorOf(Arbitrary<std::string>().WithSize(size));
}
auto AnyVectorOfEqualSizedStrings() {
  return FlatMap(AnyVectorOfFixedLengthStrings, /*size=*/ InRange(0, 10));
}
```

If `AnyVectorOfFixedLengthStrings()` had been passed to `Map()`, it would have
generated a `Domain<Domain<std::string>>`. `FlatMap()` "flattens" this to a
`Domain<std::string>`.

### Filter-ing Domains

The `Filter` domain takes a domain and a predicate and returns a new domain that
uses the predicate to filter the generated values.

```c++
auto NonZero() {
  return Filter([](int x) { return x != 0; }, Arbitrary<int>());
}
```

Filtering through a domain is usually more efficient over filtering in the
property function, thus it is preferred.

Important: Make sure that your filtering condition is not too restrictive.
Filtering simply drops values provided by the inner domain that don't match the
condition. So filters with very low yield would lead to ineffective fuzzing.
Therefore too restrictive filter functions will trigger an abort in the
framework.

Unless you want filter just a few specific values (e.g., the NonZero example
above), consider if you can defined the domain with `Map()`-ing instead. For
instance, instead of:

```c++ {.bad}
auto EvenNumber() {
  return Filter([](int i) { return i % 2 == 0; }, Arbitrary<int>());
}
```

you should use:

```c++ {.good}
auto EvenNumber() {
  return Map([](int i) { return 2 * i; },
             // Ensure we don't try to produce a value that causes integer
             // overflow; what happens next would be undefined behavior.
             InRange(std::numeric_limits<int>::min() / 2,
                     std::numeric_limits<int>::max() / 2));
}
```

This leads to more efficient fuzzing, as no values will be dropped and no cycles
will be wasted.

### Recursive Domains

Recursive data structures need recursive domains. We can use the `DomainBuilder`
to build such domains. Here are some examples:

```c++
// Example 1: Self recursion.
struct Tree {
  int value;
  std::vector<Tree> children;
};

auto ArbitraryTree(){
  DomainBuilder builder;
  builder.Set<Tree>(
    "tree", StructOf<Tree>(InRange(0, 10), ContainerOf<std::vector<Tree>>(
                                                 builder.Get<Tree>("tree"))));
  return std::move(builder).Finalize<Tree>("tree");
}

// Example 2: Loop recursion.
struct RedTree;

struct BlackTree {
  int value;
  std::vector<RedTree> children;
};

struct RedTree {
  int value;
  std::vector<BlackTree> children;
};

auto ArbitraryRedBlackTree(){
  DomainBuilder builder;
  builder.Set<RedTree>(
    "redtree", StructOf<RedTree>(InRange(0, 10),
                                 ContainerOf<std::vector<BlackTree>>(
                                     builder.Get<BlackTree>("blacktree"))));
  builder.Set<BlackTree>(
    "blacktree", StructOf<BlackTree>(InRange(0, 10),
                                     ContainerOf<std::vector<RedTree>>(
                                         builder.Get<RedTree>("redtree"))));

  return std::move(builder).Finalize<RedTree>("redtree");
}
```

The builder maintains a set of sub-domains that comprise the domain. Every
domain in the builder is referenced by a name. The builder provides three
methods: `Get`, `Set`, and `Finalize`. `Get` returns a domain of the specified
type even if it hasn't been created. `Set` sets the final domain type of the
domain.

When you have finished, call `Finalize` to get the domain ready for use. After
calling `Finalize`, the builder will be invalidated.<|MERGE_RESOLUTION|>--- conflicted
+++ resolved
@@ -38,11 +38,7 @@
     `absl::flat_hash_set`, `absl::node_hash_set`, `std::unordered_map`,
     `absl::flat_hash_map`, `absl::node_hash_map`, etc.
 -   Ordered associative container types: `std::set<K>`, `std::map<K,T>`,
-<<<<<<< HEAD
-    `std::multiset<K>`, `std::multimap<K,T>`
-=======
     `std::multiset<K>`, `std::multimap<K,T>`, etc.
->>>>>>> 7937fb2b
 -   Protocol buffer types: `MyProtoMessage`, etc.
 -   [Abseil time library types](https://abseil.io/docs/cpp/guides/time):
     `absl::Duration`, `absl::Time`.
